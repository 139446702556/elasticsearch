--- conflicted
+++ resolved
@@ -106,13 +106,6 @@
      * Creates an alert with the specified and fails if an alert with the name already exists.
      */
     public Alert createAlert(Alert alert) throws IOException {
-<<<<<<< HEAD
-=======
-        if (!client.admin().indices().prepareExists(ALERT_INDEX).execute().actionGet().isExists()) {
-            createAlertsIndex();
-        }
-
->>>>>>> 69942c6c
         if (alertMap.putIfAbsent(alert.alertName(), alert) == null) {
             XContentBuilder jsonBuilder = XContentFactory.jsonBuilder();
             alert.toXContent(jsonBuilder, ToXContent.EMPTY_PARAMS);
@@ -123,14 +116,10 @@
         return alert;
     }
 
-
-<<<<<<< HEAD
     public boolean updateAlert(Alert alert) {
         return updateAlert(alert, false);
     }
 
-=======
->>>>>>> 69942c6c
     /**
      * Updates the specified alert by making sure that the made changes are persisted.
      */
