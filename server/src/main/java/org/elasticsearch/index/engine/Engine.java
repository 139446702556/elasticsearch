/*
 * Licensed to Elasticsearch under one or more contributor
 * license agreements. See the NOTICE file distributed with
 * this work for additional information regarding copyright
 * ownership. Elasticsearch licenses this file to you under
 * the Apache License, Version 2.0 (the "License"); you may
 * not use this file except in compliance with the License.
 * You may obtain a copy of the License at
 *
 *    http://www.apache.org/licenses/LICENSE-2.0
 *
 * Unless required by applicable law or agreed to in writing,
 * software distributed under the License is distributed on an
 * "AS IS" BASIS, WITHOUT WARRANTIES OR CONDITIONS OF ANY
 * KIND, either express or implied.  See the License for the
 * specific language governing permissions and limitations
 * under the License.
 */

package org.elasticsearch.index.engine;

import org.apache.logging.log4j.Logger;
import org.apache.logging.log4j.message.ParameterizedMessage;
import org.apache.lucene.index.DirectoryReader;
import org.apache.lucene.index.IndexCommit;
import org.apache.lucene.index.IndexFileNames;
import org.apache.lucene.index.IndexReader;
import org.apache.lucene.index.IndexWriter;
import org.apache.lucene.index.LeafReader;
import org.apache.lucene.index.LeafReaderContext;
import org.apache.lucene.index.SegmentCommitInfo;
import org.apache.lucene.index.SegmentInfos;
import org.apache.lucene.index.SegmentReader;
import org.apache.lucene.index.Term;
import org.apache.lucene.search.IndexSearcher;
import org.apache.lucene.store.AlreadyClosedException;
import org.apache.lucene.store.Directory;
import org.apache.lucene.store.IOContext;
import org.apache.lucene.util.Accountable;
import org.apache.lucene.util.Accountables;
import org.apache.lucene.util.SetOnce;
import org.elasticsearch.ExceptionsHelper;
import org.elasticsearch.common.CheckedRunnable;
import org.elasticsearch.common.Nullable;
import org.elasticsearch.common.bytes.BytesReference;
import org.elasticsearch.common.collect.ImmutableOpenMap;
import org.elasticsearch.common.io.stream.StreamInput;
import org.elasticsearch.common.io.stream.StreamOutput;
import org.elasticsearch.common.io.stream.Writeable;
import org.elasticsearch.common.lease.Releasable;
import org.elasticsearch.common.lease.Releasables;
import org.elasticsearch.common.logging.Loggers;
import org.elasticsearch.common.lucene.Lucene;
import org.elasticsearch.common.lucene.uid.Versions;
import org.elasticsearch.common.lucene.uid.VersionsAndSeqNoResolver;
import org.elasticsearch.common.lucene.uid.VersionsAndSeqNoResolver.DocIdAndVersion;
import org.elasticsearch.common.metrics.CounterMetric;
import org.elasticsearch.common.unit.TimeValue;
import org.elasticsearch.common.util.concurrent.ReleasableLock;
import org.elasticsearch.index.VersionType;
import org.elasticsearch.index.mapper.MapperService;
import org.elasticsearch.index.mapper.Mapping;
import org.elasticsearch.index.mapper.ParseContext.Document;
import org.elasticsearch.index.mapper.ParsedDocument;
import org.elasticsearch.index.merge.MergeStats;
import org.elasticsearch.index.seqno.SeqNoStats;
import org.elasticsearch.index.seqno.SequenceNumbers;
import org.elasticsearch.index.shard.ShardId;
import org.elasticsearch.index.store.Store;
import org.elasticsearch.index.translog.Translog;
import org.elasticsearch.index.translog.TranslogStats;

import java.io.Closeable;
import java.io.FileNotFoundException;
import java.io.IOException;
import java.nio.file.NoSuchFileException;
import java.util.Arrays;
import java.util.Base64;
import java.util.Comparator;
import java.util.HashMap;
import java.util.HashSet;
import java.util.List;
import java.util.Locale;
import java.util.Map;
import java.util.Objects;
import java.util.Set;
import java.util.concurrent.CountDownLatch;
import java.util.concurrent.TimeUnit;
import java.util.concurrent.atomic.AtomicBoolean;
import java.util.concurrent.locks.Condition;
import java.util.concurrent.locks.Lock;
import java.util.concurrent.locks.ReentrantLock;
import java.util.concurrent.locks.ReentrantReadWriteLock;
import java.util.function.BiFunction;
import java.util.stream.Stream;

public abstract class Engine implements Closeable {

    public static final String SYNC_COMMIT_ID = "sync_id";
    public static final String HISTORY_UUID_KEY = "history_uuid";
    public static final String MIN_RETAINED_SEQNO = "min_retained_seq_no";

    protected final ShardId shardId;
    protected final String allocationId;
    protected final Logger logger;
    protected final EngineConfig engineConfig;
    protected final Store store;
    protected final AtomicBoolean isClosed = new AtomicBoolean(false);
    private final CountDownLatch closedLatch = new CountDownLatch(1);
    protected final EventListener eventListener;
    protected final ReentrantLock failEngineLock = new ReentrantLock();
    protected final ReentrantReadWriteLock rwl = new ReentrantReadWriteLock();
    protected final ReleasableLock readLock = new ReleasableLock(rwl.readLock());
    protected final ReleasableLock writeLock = new ReleasableLock(rwl.writeLock());
    protected final SetOnce<Exception> failedEngine = new SetOnce<>();
    /*
     * on {@code lastWriteNanos} we use System.nanoTime() to initialize this since:
     *  - we use the value for figuring out if the shard / engine is active so if we startup and no write has happened yet we still consider it active
     *    for the duration of the configured active to inactive period. If we initialize to 0 or Long.MAX_VALUE we either immediately or never mark it
     *    inactive if no writes at all happen to the shard.
     *  - we also use this to flush big-ass merges on an inactive engine / shard but if we we initialize 0 or Long.MAX_VALUE we either immediately or never
     *    commit merges even though we shouldn't from a user perspective (this can also have funky sideeffects in tests when we open indices with lots of segments
     *    and suddenly merges kick in.
     *  NOTE: don't use this value for anything accurate it's a best effort for freeing up diskspace after merges and on a shard level to reduce index buffer sizes on
     *  inactive shards.
     */
    protected volatile long lastWriteNanos = System.nanoTime();

    protected Engine(EngineConfig engineConfig) {
        Objects.requireNonNull(engineConfig.getStore(), "Store must be provided to the engine");

        this.engineConfig = engineConfig;
        this.shardId = engineConfig.getShardId();
        this.allocationId = engineConfig.getAllocationId();
        this.store = engineConfig.getStore();
        this.logger = Loggers.getLogger(Engine.class, // we use the engine class directly here to make sure all subclasses have the same logger name
                engineConfig.getIndexSettings().getSettings(), engineConfig.getShardId());
        this.eventListener = engineConfig.getEventListener();
    }

    /** Returns 0 in the case where accountable is null, otherwise returns {@code ramBytesUsed()} */
    protected static long guardedRamBytesUsed(Accountable a) {
        if (a == null) {
            return 0;
        }
        return a.ramBytesUsed();
    }

    /**
     * Returns whether a leaf reader comes from a merge (versus flush or addIndexes).
     */
    protected static boolean isMergedSegment(LeafReader reader) {
        // We expect leaves to be segment readers
        final Map<String, String> diagnostics = Lucene.segmentReader(reader).getSegmentInfo().info.getDiagnostics();
        final String source = diagnostics.get(IndexWriter.SOURCE);
        assert Arrays.asList(IndexWriter.SOURCE_ADDINDEXES_READERS, IndexWriter.SOURCE_FLUSH,
                IndexWriter.SOURCE_MERGE).contains(source) : "Unknown source " + source;
        return IndexWriter.SOURCE_MERGE.equals(source);
    }

    public final EngineConfig config() {
        return engineConfig;
    }

    protected abstract SegmentInfos getLastCommittedSegmentInfos();

    public MergeStats getMergeStats() {
        return new MergeStats();
    }

    /** returns the history uuid for the engine */
    public abstract String getHistoryUUID();

    /** Returns how many bytes we are currently moving from heap to disk */
    public abstract long getWritingBytes();

    /**
     * A throttling class that can be activated, causing the
     * {@code acquireThrottle} method to block on a lock when throttling
     * is enabled
     */
    protected static final class IndexThrottle {
        private final CounterMetric throttleTimeMillisMetric = new CounterMetric();
        private volatile long startOfThrottleNS;
        private static final ReleasableLock NOOP_LOCK = new ReleasableLock(new NoOpLock());
        private final ReleasableLock lockReference = new ReleasableLock(new ReentrantLock());
        private volatile ReleasableLock lock = NOOP_LOCK;

        public Releasable acquireThrottle() {
            return lock.acquire();
        }

        /** Activate throttling, which switches the lock to be a real lock */
        public void activate() {
            assert lock == NOOP_LOCK : "throttling activated while already active";
            startOfThrottleNS = System.nanoTime();
            lock = lockReference;
        }

        /** Deactivate throttling, which switches the lock to be an always-acquirable NoOpLock */
        public void deactivate() {
            assert lock != NOOP_LOCK : "throttling deactivated but not active";
            lock = NOOP_LOCK;

            assert startOfThrottleNS > 0 : "Bad state of startOfThrottleNS";
            long throttleTimeNS = System.nanoTime() - startOfThrottleNS;
            if (throttleTimeNS >= 0) {
                // Paranoia (System.nanoTime() is supposed to be monotonic): time slip may have occurred but never want to add a negative number
                throttleTimeMillisMetric.inc(TimeValue.nsecToMSec(throttleTimeNS));
            }
        }

        long getThrottleTimeInMillis() {
            long currentThrottleNS = 0;
            if (isThrottled() && startOfThrottleNS != 0) {
                currentThrottleNS +=  System.nanoTime() - startOfThrottleNS;
                if (currentThrottleNS < 0) {
                    // Paranoia (System.nanoTime() is supposed to be monotonic): time slip must have happened, have to ignore this value
                    currentThrottleNS = 0;
                }
            }
            return throttleTimeMillisMetric.count() + TimeValue.nsecToMSec(currentThrottleNS);
        }

        boolean isThrottled() {
            return lock != NOOP_LOCK;
        }
    }

    /**
     * Returns the number of milliseconds this engine was under index throttling.
     */
    public abstract long getIndexThrottleTimeInMillis();

    /**
     * Returns the <code>true</code> iff this engine is currently under index throttling.
     * @see #getIndexThrottleTimeInMillis()
     */
    public abstract boolean isThrottled();

    /**
     * Trims translog for terms below <code>belowTerm</code> and seq# above <code>aboveSeqNo</code>
     * @see Translog#trimOperations(long, long)
     */
    public abstract void trimOperationsFromTranslog(long belowTerm, long aboveSeqNo) throws EngineException;

    /** A Lock implementation that always allows the lock to be acquired */
    protected static final class NoOpLock implements Lock {

        @Override
        public void lock() {
        }

        @Override
        public void lockInterruptibly() throws InterruptedException {
        }

        @Override
        public boolean tryLock() {
            return true;
        }

        @Override
        public boolean tryLock(long time, TimeUnit unit) throws InterruptedException {
            return true;
        }

        @Override
        public void unlock() {
        }

        @Override
        public Condition newCondition() {
            throw new UnsupportedOperationException("NoOpLock can't provide a condition");
        }
    }

    /**
     * Perform document index operation on the engine
     * @param index operation to perform
     * @return {@link IndexResult} containing updated translog location, version and
     * document specific failures
     *
     * Note: engine level failures (i.e. persistent engine failures) are thrown
     */
    public abstract IndexResult index(Index index) throws IOException;

    /**
     * Perform document delete operation on the engine
     * @param delete operation to perform
     * @return {@link DeleteResult} containing updated translog location, version and
     * document specific failures
     *
     * Note: engine level failures (i.e. persistent engine failures) are thrown
     */
    public abstract DeleteResult delete(Delete delete) throws IOException;

    public abstract NoOpResult noOp(NoOp noOp);

    /**
     * Base class for index and delete operation results
     * Holds result meta data (e.g. translog location, updated version)
     * for an executed write {@link Operation}
     **/
    public abstract static class Result {
        private final Operation.TYPE operationType;
        private final Result.Type resultType;
        private final long version;
        private final long term;
        private final long seqNo;
        private final Exception failure;
        private final SetOnce<Boolean> freeze = new SetOnce<>();
        private final Mapping requiredMappingUpdate;
        private Translog.Location translogLocation;
        private long took;

        protected Result(Operation.TYPE operationType, Exception failure, long version, long term, long seqNo) {
            this.operationType = operationType;
            this.failure = Objects.requireNonNull(failure);
            this.version = version;
            this.term = term;
            this.seqNo = seqNo;
            this.requiredMappingUpdate = null;
            this.resultType = Type.FAILURE;
        }

        protected Result(Operation.TYPE operationType, long version, long term, long seqNo) {
            this.operationType = operationType;
            this.version = version;
            this.seqNo = seqNo;
            this.term = term;
            this.failure = null;
            this.requiredMappingUpdate = null;
            this.resultType = Type.SUCCESS;
        }

        protected Result(Operation.TYPE operationType, Mapping requiredMappingUpdate) {
            this.operationType = operationType;
            this.version = Versions.NOT_FOUND;
            this.seqNo = SequenceNumbers.UNASSIGNED_SEQ_NO;
            this.term = 0L;
            this.failure = null;
            this.requiredMappingUpdate = requiredMappingUpdate;
            this.resultType = Type.MAPPING_UPDATE_REQUIRED;
        }

        /** whether the operation was successful, has failed or was aborted due to a mapping update */
        public Type getResultType() {
            return resultType;
        }

        /** get the updated document version */
        public long getVersion() {
            return version;
        }

        /**
         * Get the sequence number on the primary.
         *
         * @return the sequence number
         */
        public long getSeqNo() {
            return seqNo;
        }

        public long getTerm() {
            return term;
        }

        /**
         * If the operation was aborted due to missing mappings, this method will return the mappings
         * that are required to complete the operation.
         */
        public Mapping getRequiredMappingUpdate() {
            return requiredMappingUpdate;
        }

        /** get the translog location after executing the operation */
        public Translog.Location getTranslogLocation() {
            return translogLocation;
        }

        /** get document failure while executing the operation {@code null} in case of no failure */
        public Exception getFailure() {
            return failure;
        }

        /** get total time in nanoseconds */
        public long getTook() {
            return took;
        }

        public Operation.TYPE getOperationType() {
            return operationType;
        }

        void setTranslogLocation(Translog.Location translogLocation) {
            if (freeze.get() == null) {
                this.translogLocation = translogLocation;
            } else {
                throw new IllegalStateException("result is already frozen");
            }
        }

        void setTook(long took) {
            if (freeze.get() == null) {
                this.took = took;
            } else {
                throw new IllegalStateException("result is already frozen");
            }
        }

        void freeze() {
            freeze.set(true);
        }

        public enum Type {
            SUCCESS,
            FAILURE,
            MAPPING_UPDATE_REQUIRED
        }
    }

    public static class IndexResult extends Result {

        private final boolean created;

        public IndexResult(long version, long term, long seqNo, boolean created) {
            super(Operation.TYPE.INDEX, version, term, seqNo);
            this.created = created;
        }

        /**
         * use in case of the index operation failed before getting to internal engine
         **/
        public IndexResult(Exception failure, long version, long term) {
            this(failure, version, term, SequenceNumbers.UNASSIGNED_SEQ_NO);
        }

        public IndexResult(Exception failure, long version, long term, long seqNo) {
            super(Operation.TYPE.INDEX, failure, version, term, seqNo);
            this.created = false;
        }

        public IndexResult(Mapping requiredMappingUpdate) {
            super(Operation.TYPE.INDEX, requiredMappingUpdate);
            this.created = false;
        }

        public boolean isCreated() {
            return created;
        }

    }

    public static class DeleteResult extends Result {

        private final boolean found;

        public DeleteResult(long version, long term, long seqNo, boolean found) {
            super(Operation.TYPE.DELETE, version, term, seqNo);
            this.found = found;
        }

        /**
         * use in case of the delete operation failed before getting to internal engine
         **/
        public DeleteResult(Exception failure, long version, long term) {
            this(failure, version, term, SequenceNumbers.UNASSIGNED_SEQ_NO, false);
        }

        public DeleteResult(Exception failure, long version, long term, long seqNo, boolean found) {
            super(Operation.TYPE.DELETE, failure, version, term, seqNo);
            this.found = found;
        }

        public DeleteResult(Mapping requiredMappingUpdate) {
            super(Operation.TYPE.DELETE, requiredMappingUpdate);
            this.found = false;
        }

        public boolean isFound() {
            return found;
        }

    }

    public static class NoOpResult extends Result {

        NoOpResult(long term, long seqNo) {
            super(Operation.TYPE.NO_OP, term, 0, seqNo);
        }

        NoOpResult(long term, long seqNo, Exception failure) {
            super(Operation.TYPE.NO_OP, failure, term, 0, seqNo);
        }

    }

    /**
     * Attempts to do a special commit where the given syncID is put into the commit data. The attempt
     * succeeds if there are not pending writes in lucene and the current point is equal to the expected one.
     *
     * @param syncId           id of this sync
     * @param expectedCommitId the expected value of
     * @return true if the sync commit was made, false o.w.
     */
    public abstract SyncedFlushResult syncFlush(String syncId, CommitId expectedCommitId) throws EngineException;

    public enum SyncedFlushResult {
        SUCCESS,
        COMMIT_MISMATCH,
        PENDING_OPERATIONS
    }

    protected final GetResult getFromSearcher(Get get, BiFunction<String, SearcherScope, Searcher> searcherFactory,
                                              SearcherScope scope) throws EngineException {
        final Searcher searcher = searcherFactory.apply("get", scope);
        final DocIdAndVersion docIdAndVersion;
        try {
            docIdAndVersion = VersionsAndSeqNoResolver.loadDocIdAndVersion(searcher.reader(), get.uid());
        } catch (Exception e) {
            Releasables.closeWhileHandlingException(searcher);
            //TODO: A better exception goes here
            throw new EngineException(shardId, "Couldn't resolve version", e);
        }

        if (docIdAndVersion != null) {
            if (get.versionType().isVersionConflictForReads(docIdAndVersion.version, get.version())) {
                Releasables.close(searcher);
                throw new VersionConflictEngineException(shardId, get.type(), get.id(),
                        get.versionType().explainConflictForReads(docIdAndVersion.version, get.version()));
            }
        }

        if (docIdAndVersion != null) {
            // don't release the searcher on this path, it is the
            // responsibility of the caller to call GetResult.release
            return new GetResult(searcher, docIdAndVersion);
        } else {
            Releasables.close(searcher);
            return GetResult.NOT_EXISTS;
        }
    }

    public abstract GetResult get(Get get, BiFunction<String, SearcherScope, Searcher> searcherFactory) throws EngineException;


    /**
     * Returns a new searcher instance. The consumer of this
     * API is responsible for releasing the returned searcher in a
     * safe manner, preferably in a try/finally block.
     *
     * @param source the source API or routing that triggers this searcher acquire
     *
     * @see Searcher#close()
     */
    public final Searcher acquireSearcher(String source) throws EngineException {
        return acquireSearcher(source, SearcherScope.EXTERNAL);
    }

    /**
     * Returns a new searcher instance. The consumer of this
     * API is responsible for releasing the returned searcher in a
     * safe manner, preferably in a try/finally block.
     *
     * @param source the source API or routing that triggers this searcher acquire
     * @param scope the scope of this searcher ie. if the searcher will be used for get or search purposes
     *
     * @see Searcher#close()
     */
    public abstract Searcher acquireSearcher(String source, SearcherScope scope) throws EngineException;

    public enum SearcherScope {
        EXTERNAL, INTERNAL
    }

    /**
     * Checks if the underlying storage sync is required.
     */
    public abstract boolean isTranslogSyncNeeded();

    /**
     * Ensures that all locations in the given stream have been written to the underlying storage.
     */
    public abstract boolean ensureTranslogSynced(Stream<Translog.Location> locations) throws IOException;

    public abstract void syncTranslog() throws IOException;

    /**
     * Acquires a lock on the translog files and Lucene soft-deleted documents to prevent them from being trimmed
     */
    public abstract Closeable acquireRetentionLockForPeerRecovery();

<<<<<<< HEAD
    public abstract TranslogStats getTranslogStats();

    /**
     * Returns the last location that the translog of this engine has written into.
     */
    public abstract Translog.Location getTranslogLastWriteLocation();

    /**
     * Creates a new "translog" snapshot from Lucene for reading operations whose seqno in the requesting seqno range
     */
    public abstract Translog.Snapshot newLuceneChangesSnapshot(String source, MapperService mapperService,
                                                               long minSeqNo, long maxSeqNo, boolean requiredFullRange) throws IOException;
=======
    /**
     * Creates a new history snapshot from Lucene for reading operations whose seqno in the requesting seqno range (both inclusive)
     */
    public abstract Translog.Snapshot newChangesSnapshot(String source, MapperService mapperService,
                                                         long fromSeqNo, long toSeqNo, boolean requiredFullRange) throws IOException;

    /**
     * Creates a new history snapshot for reading operations since {@code startingSeqNo} (inclusive).
     * The returned snapshot can be retrieved from either Lucene index or translog files.
     */
    public abstract Translog.Snapshot readHistoryOperations(String source, MapperService mapperService, long startingSeqNo) throws IOException;

    /**
     * Returns the estimated number of history operations whose seq# at least {@code startingSeqNo}(inclusive) in this engine.
     */
    public abstract int estimateNumberOfHistoryOperations(String source, MapperService mapperService, long startingSeqNo) throws IOException;

    /**
     * Checks if this engine has every operations since  {@code startingSeqNo}(inclusive) in its history (either Lucene or translog)
     */
    public abstract boolean hasCompleteOperationHistory(String source, MapperService mapperService, long startingSeqNo) throws IOException;
>>>>>>> b9c45ff1

    /**
     * Creates a new history snapshot for reading operations since the provided seqno.
     * The returned snapshot can be retrieved from either Lucene index or translog files.
     */
    public abstract Translog.Snapshot readHistoryOperations(String source, MapperService mapperService, long startingSeqNo) throws IOException;

    /**
     * Returns the estimated number of history operations whose seq# at least the provided seq# in this engine.
     */
    public abstract int estimateNumberOfHistoryOperations(String source, MapperService mapperService, long startingSeqNo) throws IOException;

    public abstract boolean hasCompleteOperationHistory(String source, MapperService mapperService, long startingSeqNo) throws IOException;

    protected final void ensureOpen(Exception suppressed) {
        if (isClosed.get()) {
            AlreadyClosedException ace = new AlreadyClosedException(shardId + " engine is closed", failedEngine.get());
            if (suppressed != null) {
                ace.addSuppressed(suppressed);
            }
            throw ace;
        }
    }

    protected final void ensureOpen() {
        ensureOpen(null);
    }

    /** get commits stats for the last commit */
    public CommitStats commitStats() {
        return new CommitStats(getLastCommittedSegmentInfos());
    }

    /**
     * @return the local checkpoint for this Engine
     */
    public abstract long getLocalCheckpoint();

    /**
     * Waits for all operations up to the provided sequence number to complete.
     *
     * @param seqNo the sequence number that the checkpoint must advance to before this method returns
     * @throws InterruptedException if the thread was interrupted while blocking on the condition
     */
    public abstract void waitForOpsToComplete(long seqNo) throws InterruptedException;

    /**
     * Reset the local checkpoint in the tracker to the given local checkpoint
     * @param localCheckpoint the new checkpoint to be set
     */
    public abstract void resetLocalCheckpoint(long localCheckpoint);

    /**
     * @return a {@link SeqNoStats} object, using local state and the supplied global checkpoint
     */
    public abstract SeqNoStats getSeqNoStats(long globalCheckpoint);

    /**
     * Returns the latest global checkpoint value that has been persisted in the underlying storage (i.e. translog's checkpoint)
     */
    public abstract long getLastSyncedGlobalCheckpoint();

    /**
     * Global stats on segments.
     */
    public final SegmentsStats segmentsStats(boolean includeSegmentFileSizes) {
        ensureOpen();
        Set<String> segmentName = new HashSet<>();
        SegmentsStats stats = new SegmentsStats();
        try (Searcher searcher = acquireSearcher("segments_stats", SearcherScope.INTERNAL)) {
            for (LeafReaderContext ctx : searcher.reader().getContext().leaves()) {
                SegmentReader segmentReader = Lucene.segmentReader(ctx.reader());
                fillSegmentStats(segmentReader, includeSegmentFileSizes, stats);
                segmentName.add(segmentReader.getSegmentName());
            }
        }

        try (Searcher searcher = acquireSearcher("segments_stats", SearcherScope.EXTERNAL)) {
            for (LeafReaderContext ctx : searcher.reader().getContext().leaves()) {
                SegmentReader segmentReader = Lucene.segmentReader(ctx.reader());
                if (segmentName.contains(segmentReader.getSegmentName()) == false) {
                    fillSegmentStats(segmentReader, includeSegmentFileSizes, stats);
                }
            }
        }
        writerSegmentStats(stats);
        return stats;
    }

    private void fillSegmentStats(SegmentReader segmentReader, boolean includeSegmentFileSizes, SegmentsStats stats) {
        stats.add(1, segmentReader.ramBytesUsed());
        stats.addTermsMemoryInBytes(guardedRamBytesUsed(segmentReader.getPostingsReader()));
        stats.addStoredFieldsMemoryInBytes(guardedRamBytesUsed(segmentReader.getFieldsReader()));
        stats.addTermVectorsMemoryInBytes(guardedRamBytesUsed(segmentReader.getTermVectorsReader()));
        stats.addNormsMemoryInBytes(guardedRamBytesUsed(segmentReader.getNormsReader()));
        stats.addPointsMemoryInBytes(guardedRamBytesUsed(segmentReader.getPointsReader()));
        stats.addDocValuesMemoryInBytes(guardedRamBytesUsed(segmentReader.getDocValuesReader()));

        if (includeSegmentFileSizes) {
            // TODO: consider moving this to StoreStats
            stats.addFileSizes(getSegmentFileSizes(segmentReader));
        }
    }

    private ImmutableOpenMap<String, Long> getSegmentFileSizes(SegmentReader segmentReader) {
        Directory directory = null;
        SegmentCommitInfo segmentCommitInfo = segmentReader.getSegmentInfo();
        boolean useCompoundFile = segmentCommitInfo.info.getUseCompoundFile();
        if (useCompoundFile) {
            try {
                directory = engineConfig.getCodec().compoundFormat().getCompoundReader(segmentReader.directory(), segmentCommitInfo.info, IOContext.READ);
            } catch (IOException e) {
                logger.warn(() -> new ParameterizedMessage("Error when opening compound reader for Directory [{}] and SegmentCommitInfo [{}]", segmentReader.directory(), segmentCommitInfo), e);

                return ImmutableOpenMap.of();
            }
        } else {
            directory = segmentReader.directory();
        }

        assert directory != null;

        String[] files;
        if (useCompoundFile) {
            try {
                files = directory.listAll();
            } catch (IOException e) {
                final Directory finalDirectory = directory;
                logger.warn(() -> new ParameterizedMessage("Couldn't list Compound Reader Directory [{}]", finalDirectory), e);
                return ImmutableOpenMap.of();
            }
        } else {
            try {
                files = segmentReader.getSegmentInfo().files().toArray(new String[]{});
            } catch (IOException e) {
                logger.warn(() -> new ParameterizedMessage("Couldn't list Directory from SegmentReader [{}] and SegmentInfo [{}]", segmentReader, segmentReader.getSegmentInfo()), e);
                return ImmutableOpenMap.of();
            }
        }

        ImmutableOpenMap.Builder<String, Long> map = ImmutableOpenMap.builder();
        for (String file : files) {
            String extension = IndexFileNames.getExtension(file);
            long length = 0L;
            try {
                length = directory.fileLength(file);
            } catch (NoSuchFileException | FileNotFoundException e) {
                final Directory finalDirectory = directory;
                logger.warn(() -> new ParameterizedMessage("Tried to query fileLength but file is gone [{}] [{}]", finalDirectory, file), e);
            } catch (IOException e) {
                final Directory finalDirectory = directory;
                logger.warn(() -> new ParameterizedMessage("Error when trying to query fileLength [{}] [{}]", finalDirectory, file), e);
            }
            if (length == 0L) {
                continue;
            }
            map.put(extension, length);
        }

        if (useCompoundFile && directory != null) {
            try {
                directory.close();
            } catch (IOException e) {
                final Directory finalDirectory = directory;
                logger.warn(() -> new ParameterizedMessage("Error when closing compound reader on Directory [{}]", finalDirectory), e);
            }
        }

        return map.build();
    }

    protected void writerSegmentStats(SegmentsStats stats) {
        // by default we don't have a writer here... subclasses can override this
        stats.addVersionMapMemoryInBytes(0);
        stats.addIndexWriterMemoryInBytes(0);
    }

    /** How much heap is used that would be freed by a refresh.  Note that this may throw {@link AlreadyClosedException}. */
    public abstract long getIndexBufferRAMBytesUsed();

    protected Segment[] getSegmentInfo(SegmentInfos lastCommittedSegmentInfos, boolean verbose) {
        ensureOpen();
        Map<String, Segment> segments = new HashMap<>();
        // first, go over and compute the search ones...
        try (Searcher searcher = acquireSearcher("segments", SearcherScope.EXTERNAL)){
            for (LeafReaderContext ctx : searcher.reader().getContext().leaves()) {
                fillSegmentInfo(Lucene.segmentReader(ctx.reader()), verbose, true, segments);
            }
        }

        try (Searcher searcher = acquireSearcher("segments", SearcherScope.INTERNAL)){
            for (LeafReaderContext ctx : searcher.reader().getContext().leaves()) {
                SegmentReader segmentReader = Lucene.segmentReader(ctx.reader());
                if (segments.containsKey(segmentReader.getSegmentName()) == false) {
                    fillSegmentInfo(segmentReader, verbose, false, segments);
                }
            }
        }

        // now, correlate or add the committed ones...
        if (lastCommittedSegmentInfos != null) {
            SegmentInfos infos = lastCommittedSegmentInfos;
            for (SegmentCommitInfo info : infos) {
                Segment segment = segments.get(info.info.name);
                if (segment == null) {
                    segment = new Segment(info.info.name);
                    segment.search = false;
                    segment.committed = true;
                    segment.docCount = info.info.maxDoc();
                    segment.delDocCount = info.getDelCount();
                    segment.version = info.info.getVersion();
                    segment.compound = info.info.getUseCompoundFile();
                    try {
                        segment.sizeInBytes = info.sizeInBytes();
                    } catch (IOException e) {
                        logger.trace(() -> new ParameterizedMessage("failed to get size for [{}]", info.info.name), e);
                    }
                    segment.segmentSort = info.info.getIndexSort();
                    segment.attributes = info.info.getAttributes();
                    segments.put(info.info.name, segment);
                } else {
                    segment.committed = true;
                }
            }
        }

        Segment[] segmentsArr = segments.values().toArray(new Segment[segments.values().size()]);
        Arrays.sort(segmentsArr, Comparator.comparingLong(Segment::getGeneration));
        return segmentsArr;
    }

    private void fillSegmentInfo(SegmentReader segmentReader, boolean verbose, boolean search, Map<String, Segment> segments) {
        SegmentCommitInfo info = segmentReader.getSegmentInfo();
        assert segments.containsKey(info.info.name) == false;
        Segment segment = new Segment(info.info.name);
        segment.search = search;
        segment.docCount = segmentReader.numDocs();
        segment.delDocCount = segmentReader.numDeletedDocs();
        segment.version = info.info.getVersion();
        segment.compound = info.info.getUseCompoundFile();
        try {
            segment.sizeInBytes = info.sizeInBytes();
        } catch (IOException e) {
            logger.trace(() -> new ParameterizedMessage("failed to get size for [{}]", info.info.name), e);
        }
        segment.memoryInBytes = segmentReader.ramBytesUsed();
        segment.segmentSort = info.info.getIndexSort();
        if (verbose) {
            segment.ramTree = Accountables.namedAccountable("root", segmentReader);
        }
        segment.attributes = info.info.getAttributes();
        // TODO: add more fine grained mem stats values to per segment info here
        segments.put(info.info.name, segment);
    }

    /**
     * The list of segments in the engine.
     */
    public abstract List<Segment> segments(boolean verbose);

    public final boolean refreshNeeded() {
        if (store.tryIncRef()) {
            /*
              we need to inc the store here since we acquire a searcher and that might keep a file open on the
              store. this violates the assumption that all files are closed when
              the store is closed so we need to make sure we increment it here
             */
            try {
                try (Searcher searcher = acquireSearcher("refresh_needed", SearcherScope.EXTERNAL)) {
                    return searcher.getDirectoryReader().isCurrent() == false;
                }
            } catch (IOException e) {
                logger.error("failed to access searcher manager", e);
                failEngine("failed to access searcher manager", e);
                throw new EngineException(shardId, "failed to access searcher manager", e);
            } finally {
                store.decRef();
            }
        }
        return false;
    }

    /**
     * Synchronously refreshes the engine for new search operations to reflect the latest
     * changes.
     */
    @Nullable
    public abstract void refresh(String source) throws EngineException;

    /**
     * Called when our engine is using too much heap and should move buffered indexed/deleted documents to disk.
     */
    // NOTE: do NOT rename this to something containing flush or refresh!
    public abstract void writeIndexingBuffer() throws EngineException;

    /**
     * Checks if this engine should be flushed periodically.
     * This check is mainly based on the uncommitted translog size and the translog flush threshold setting.
     */
    public abstract boolean shouldPeriodicallyFlush();

    /**
     * Flushes the state of the engine including the transaction log, clearing memory.
     *
     * @param force         if <code>true</code> a lucene commit is executed even if no changes need to be committed.
     * @param waitIfOngoing if <code>true</code> this call will block until all currently running flushes have finished.
     *                      Otherwise this call will return without blocking.
     * @return the commit Id for the resulting commit
     */
    public abstract CommitId flush(boolean force, boolean waitIfOngoing) throws EngineException;

    /**
     * Flushes the state of the engine including the transaction log, clearing memory and persisting
     * documents in the lucene index to disk including a potentially heavy and durable fsync operation.
     * This operation is not going to block if another flush operation is currently running and won't write
     * a lucene commit if nothing needs to be committed.
     *
     * @return the commit Id for the resulting commit
     */
    public abstract CommitId flush() throws EngineException;


    /**
     * checks and removes translog files that no longer need to be retained. See
     * {@link org.elasticsearch.index.translog.TranslogDeletionPolicy} for details
     */
    public abstract void trimUnreferencedTranslogFiles() throws EngineException;

    /**
     * Tests whether or not the translog generation should be rolled to a new generation.
     * This test is based on the size of the current generation compared to the configured generation threshold size.
     *
     * @return {@code true} if the current generation should be rolled to a new generation
     */
    public abstract boolean shouldRollTranslogGeneration();

    /**
     * Rolls the translog generation and cleans unneeded.
     */
    public abstract void rollTranslogGeneration() throws EngineException;

    /**
     * Force merges to 1 segment
     */
    public void forceMerge(boolean flush) throws IOException {
        forceMerge(flush, 1, false, false, false);
    }

    /**
     * Triggers a forced merge on this engine
     */
    public abstract void forceMerge(boolean flush, int maxNumSegments, boolean onlyExpungeDeletes, boolean upgrade, boolean upgradeOnlyAncientSegments) throws EngineException, IOException;

    /**
     * Snapshots the most recent index and returns a handle to it. If needed will try and "commit" the
     * lucene index to make sure we have a "fresh" copy of the files to snapshot.
     *
     * @param flushFirst indicates whether the engine should flush before returning the snapshot
     */
    public abstract IndexCommitRef acquireLastIndexCommit(boolean flushFirst) throws EngineException;

    /**
     * Snapshots the most recent safe index commit from the engine.
     */
    public abstract IndexCommitRef acquireSafeIndexCommit() throws EngineException;

    /**
     * If the specified throwable contains a fatal error in the throwable graph, such a fatal error will be thrown. Callers should ensure
     * that there are no catch statements that would catch an error in the stack as the fatal error here should go uncaught and be handled
     * by the uncaught exception handler that we install during bootstrap. If the specified throwable does indeed contain a fatal error, the
     * specified message will attempt to be logged before throwing the fatal error. If the specified throwable does not contain a fatal
     * error, this method is a no-op.
     *
     * @param maybeMessage the message to maybe log
     * @param maybeFatal   the throwable that maybe contains a fatal error
     */
    @SuppressWarnings("finally")
    private void maybeDie(final String maybeMessage, final Throwable maybeFatal) {
        ExceptionsHelper.maybeError(maybeFatal, logger).ifPresent(error -> {
            try {
                logger.error(maybeMessage, error);
            } finally {
                throw error;
            }
        });
    }

    /**
     * fail engine due to some error. the engine will also be closed.
     * The underlying store is marked corrupted iff failure is caused by index corruption
     */
    public void failEngine(String reason, @Nullable Exception failure) {
        if (failure != null) {
            maybeDie(reason, failure);
        }
        if (failEngineLock.tryLock()) {
            store.incRef();
            try {
                if (failedEngine.get() != null) {
                    logger.warn(() -> new ParameterizedMessage("tried to fail engine but engine is already failed. ignoring. [{}]", reason), failure);
                    return;
                }
                // this must happen before we close IW or Translog such that we can check this state to opt out of failing the engine
                // again on any caught AlreadyClosedException
                failedEngine.set((failure != null) ? failure : new IllegalStateException(reason));
                try {
                    // we just go and close this engine - no way to recover
                    closeNoLock("engine failed on: [" + reason + "]", closedLatch);
                } finally {
                    logger.warn(() -> new ParameterizedMessage("failed engine [{}]", reason), failure);
                    // we must set a failure exception, generate one if not supplied
                    // we first mark the store as corrupted before we notify any listeners
                    // this must happen first otherwise we might try to reallocate so quickly
                    // on the same node that we don't see the corrupted marker file when
                    // the shard is initializing
                    if (Lucene.isCorruptionException(failure)) {
                        try {
                            store.markStoreCorrupted(new IOException("failed engine (reason: [" + reason + "])", ExceptionsHelper.unwrapCorruption(failure)));
                        } catch (IOException e) {
                            logger.warn("Couldn't mark store corrupted", e);
                        }
                    }
                    eventListener.onFailedEngine(reason, failure);
                }
            } catch (Exception inner) {
                if (failure != null) inner.addSuppressed(failure);
                // don't bubble up these exceptions up
                logger.warn("failEngine threw exception", inner);
            } finally {
                store.decRef();
            }
        } else {
            logger.debug(() -> new ParameterizedMessage("tried to fail engine but could not acquire lock - engine should be failed by now [{}]", reason), failure);
        }
    }

    /** Check whether the engine should be failed */
    protected boolean maybeFailEngine(String source, Exception e) {
        if (Lucene.isCorruptionException(e)) {
            failEngine("corrupt file (source: [" + source + "])", e);
            return true;
        }
        return false;
    }


    public interface EventListener {
        /**
         * Called when a fatal exception occurred
         */
        default void onFailedEngine(String reason, @Nullable Exception e) {
        }
    }

    public static class Searcher implements Releasable {

        private final String source;
        private final IndexSearcher searcher;

        public Searcher(String source, IndexSearcher searcher) {
            this.source = source;
            this.searcher = searcher;
        }

        /**
         * The source that caused this searcher to be acquired.
         */
        public String source() {
            return source;
        }

        public IndexReader reader() {
            return searcher.getIndexReader();
        }

        public DirectoryReader getDirectoryReader() {
            if (reader() instanceof DirectoryReader) {
                return (DirectoryReader) reader();
            }
            throw new IllegalStateException("Can't use " + reader().getClass() + " as a directory reader");
        }

        public IndexSearcher searcher() {
            return searcher;
        }

        @Override
        public void close() {
            // Nothing to close here
        }
    }

    public abstract static class Operation {

        /** type of operation (index, delete), subclasses use static types */
        public enum TYPE {
            INDEX, DELETE, NO_OP;

            private final String lowercase;

            TYPE() {
                this.lowercase = this.toString().toLowerCase(Locale.ROOT);
            }

            public String getLowercase() {
                return lowercase;
            }
        }

        private final Term uid;
        private final long version;
        private final long seqNo;
        private final long primaryTerm;
        private final VersionType versionType;
        private final Origin origin;
        private final long startTime;

        public Operation(Term uid, long seqNo, long primaryTerm, long version, VersionType versionType, Origin origin, long startTime) {
            this.uid = uid;
            this.seqNo = seqNo;
            this.primaryTerm = primaryTerm;
            this.version = version;
            this.versionType = versionType;
            this.origin = origin;
            this.startTime = startTime;
        }

        public enum Origin {
            PRIMARY,
            REPLICA,
            PEER_RECOVERY,
            LOCAL_TRANSLOG_RECOVERY;

            public boolean isRecovery() {
                return this == PEER_RECOVERY || this == LOCAL_TRANSLOG_RECOVERY;
            }
        }

        public Origin origin() {
            return this.origin;
        }

        public Term uid() {
            return this.uid;
        }

        public long version() {
            return this.version;
        }

        public long seqNo() {
            return seqNo;
        }

        public long primaryTerm() {
            return primaryTerm;
        }

        public abstract int estimatedSizeInBytes();

        public VersionType versionType() {
            return this.versionType;
        }

        /**
         * Returns operation start time in nanoseconds.
         */
        public long startTime() {
            return this.startTime;
        }

        public abstract String type();

        abstract String id();

        public abstract TYPE operationType();
    }

    public static class Index extends Operation {

        private final ParsedDocument doc;
        private final long autoGeneratedIdTimestamp;
        private final boolean isRetry;

        public Index(Term uid, ParsedDocument doc, long seqNo, long primaryTerm, long version, VersionType versionType, Origin origin,
                     long startTime, long autoGeneratedIdTimestamp, boolean isRetry) {
            super(uid, seqNo, primaryTerm, version, versionType, origin, startTime);
            this.doc = doc;
            this.isRetry = isRetry;
            this.autoGeneratedIdTimestamp = autoGeneratedIdTimestamp;
        }

        public Index(Term uid, long primaryTerm, ParsedDocument doc) {
            this(uid, primaryTerm, doc, Versions.MATCH_ANY);
        } // TEST ONLY

        Index(Term uid, long primaryTerm, ParsedDocument doc, long version) {
            this(uid, doc, SequenceNumbers.UNASSIGNED_SEQ_NO, primaryTerm, version, VersionType.INTERNAL,
                Origin.PRIMARY, System.nanoTime(), -1, false);
        } // TEST ONLY

        public ParsedDocument parsedDoc() {
            return this.doc;
        }

        @Override
        public String type() {
            return this.doc.type();
        }

        @Override
        public String id() {
            return this.doc.id();
        }

        @Override
        public TYPE operationType() {
            return TYPE.INDEX;
        }

        public String routing() {
            return this.doc.routing();
        }

        public String parent() {
            return this.doc.parent();
        }

        public List<Document> docs() {
            return this.doc.docs();
        }

        public BytesReference source() {
            return this.doc.source();
        }

        @Override
        public int estimatedSizeInBytes() {
            return (id().length() + type().length()) * 2 + source().length() + 12;
        }

        /**
         * Returns a positive timestamp if the ID of this document is auto-generated by elasticsearch.
         * if this property is non-negative indexing code might optimize the addition of this document
         * due to it's append only nature.
         */
        public long getAutoGeneratedIdTimestamp() {
            return autoGeneratedIdTimestamp;
        }

        /**
         * Returns <code>true</code> if this index requests has been retried on the coordinating node and can therefor be delivered
         * multiple times. Note: this might also be set to true if an equivalent event occurred like the replay of the transaction log
         */
        public boolean isRetry() {
            return isRetry;
        }

    }

    public static class Delete extends Operation {

        private final String type;
        private final String id;

        public Delete(String type, String id, Term uid, long seqNo, long primaryTerm, long version, VersionType versionType,
                      Origin origin, long startTime) {
            super(uid, seqNo, primaryTerm, version, versionType, origin, startTime);
            this.type = Objects.requireNonNull(type);
            this.id = Objects.requireNonNull(id);
        }

        public Delete(String type, String id, Term uid, long primaryTerm) {
            this(type, id, uid, SequenceNumbers.UNASSIGNED_SEQ_NO, primaryTerm, Versions.MATCH_ANY, VersionType.INTERNAL, Origin.PRIMARY, System.nanoTime());
        }

        public Delete(Delete template, VersionType versionType) {
            this(template.type(), template.id(), template.uid(), template.seqNo(), template.primaryTerm(), template.version(),
                    versionType, template.origin(), template.startTime());
        }

        @Override
        public String type() {
            return this.type;
        }

        @Override
        public String id() {
            return this.id;
        }

        @Override
        public TYPE operationType() {
            return TYPE.DELETE;
        }

        @Override
        public int estimatedSizeInBytes() {
            return (uid().field().length() + uid().text().length()) * 2 + 20;
        }

    }

    public static class NoOp extends Operation {

        private final String reason;

        public String reason() {
            return reason;
        }

        public NoOp(final long seqNo, final long primaryTerm, final Origin origin, final long startTime, final String reason) {
            super(null, seqNo, primaryTerm, Versions.NOT_FOUND, null, origin, startTime);
            this.reason = reason;
        }

        @Override
        public Term uid() {
            throw new UnsupportedOperationException();
        }

        @Override
        public String type() {
            throw new UnsupportedOperationException();
        }

        @Override
        public long version() {
            throw new UnsupportedOperationException();
        }

        @Override
        public VersionType versionType() {
            throw new UnsupportedOperationException();
        }

        @Override
        String id() {
            throw new UnsupportedOperationException();
        }

        @Override
        public TYPE operationType() {
            return TYPE.NO_OP;
        }

        @Override
        public int estimatedSizeInBytes() {
            return 2 * reason.length() + 2 * Long.BYTES;
        }

    }

    public static class Get {
        private final boolean realtime;
        private final Term uid;
        private final String type, id;
        private final boolean readFromTranslog;
        private long version = Versions.MATCH_ANY;
        private VersionType versionType = VersionType.INTERNAL;

        public Get(boolean realtime, boolean readFromTranslog, String type, String id, Term uid) {
            this.realtime = realtime;
            this.type = type;
            this.id = id;
            this.uid = uid;
            this.readFromTranslog = readFromTranslog;
        }

        public boolean realtime() {
            return this.realtime;
        }

        public String type() {
            return type;
        }

        public String id() {
            return id;
        }

        public Term uid() {
            return uid;
        }

        public long version() {
            return version;
        }

        public Get version(long version) {
            this.version = version;
            return this;
        }

        public VersionType versionType() {
            return versionType;
        }

        public Get versionType(VersionType versionType) {
            this.versionType = versionType;
            return this;
        }

        public boolean isReadFromTranslog() {
            return readFromTranslog;
        }
    }

    public static class GetResult implements Releasable {
        private final boolean exists;
        private final long version;
        private final DocIdAndVersion docIdAndVersion;
        private final Searcher searcher;

        public static final GetResult NOT_EXISTS = new GetResult(false, Versions.NOT_FOUND, null, null);

        private GetResult(boolean exists, long version, DocIdAndVersion docIdAndVersion, Searcher searcher) {
            this.exists = exists;
            this.version = version;
            this.docIdAndVersion = docIdAndVersion;
            this.searcher = searcher;
        }

        /**
         * Build a non-realtime get result from the searcher.
         */
        public GetResult(Searcher searcher, DocIdAndVersion docIdAndVersion) {
            this(true, docIdAndVersion.version, docIdAndVersion, searcher);
        }

        public boolean exists() {
            return exists;
        }

        public long version() {
            return this.version;
        }

        public Searcher searcher() {
            return this.searcher;
        }

        public DocIdAndVersion docIdAndVersion() {
            return docIdAndVersion;
        }

        @Override
        public void close() {
            release();
        }

        public void release() {
            Releasables.close(searcher);
        }
    }

    /**
     * Method to close the engine while the write lock is held.
     * Must decrement the supplied when closing work is done and resources are
     * freed.
     */
    protected abstract void closeNoLock(String reason, CountDownLatch closedLatch);

    /**
     * Flush the engine (committing segments to disk and truncating the
     * translog) and close it.
     */
    public void flushAndClose() throws IOException {
        if (isClosed.get() == false) {
            logger.trace("flushAndClose now acquire writeLock");
            try (ReleasableLock lock = writeLock.acquire()) {
                logger.trace("flushAndClose now acquired writeLock");
                try {
                    logger.debug("flushing shard on close - this might take some time to sync files to disk");
                    try {
                        flush(); // TODO we might force a flush in the future since we have the write lock already even though recoveries are running.
                    } catch (AlreadyClosedException ex) {
                        logger.debug("engine already closed - skipping flushAndClose");
                    }
                } finally {
                    close(); // double close is not a problem
                }
            }
        }
        awaitPendingClose();
    }

    @Override
    public void close() throws IOException {
        if (isClosed.get() == false) { // don't acquire the write lock if we are already closed
            logger.debug("close now acquiring writeLock");
            try (ReleasableLock lock = writeLock.acquire()) {
                logger.debug("close acquired writeLock");
                closeNoLock("api", closedLatch);
            }
        }
        awaitPendingClose();
    }

    private void awaitPendingClose() {
        try {
            closedLatch.await();
        } catch (InterruptedException e) {
            Thread.currentThread().interrupt();
        }
    }

    public static class CommitId implements Writeable {

        private final byte[] id;

        public CommitId(byte[] id) {
            assert id != null;
            this.id = Arrays.copyOf(id, id.length);
        }

        /**
         * Read from a stream.
         */
        public CommitId(StreamInput in) throws IOException {
            assert in != null;
            this.id = in.readByteArray();
        }

        @Override
        public void writeTo(StreamOutput out) throws IOException {
            out.writeByteArray(id);
        }

        @Override
        public String toString() {
            return Base64.getEncoder().encodeToString(id);
        }

        public boolean idsEqual(byte[] id) {
            return Arrays.equals(id, this.id);
        }

        @Override
        public boolean equals(Object o) {
            if (this == o) {
                return true;
            }
            if (o == null || getClass() != o.getClass()) {
                return false;
            }

            CommitId commitId = (CommitId) o;

            if (!Arrays.equals(id, commitId.id)) {
                return false;
            }

            return true;
        }

        @Override
        public int hashCode() {
            return Arrays.hashCode(id);
        }
    }

    public static class IndexCommitRef implements Closeable {
        private final AtomicBoolean closed = new AtomicBoolean();
        private final CheckedRunnable<IOException> onClose;
        private final IndexCommit indexCommit;

        IndexCommitRef(IndexCommit indexCommit, CheckedRunnable<IOException> onClose) {
            this.indexCommit = indexCommit;
            this.onClose = onClose;
        }

        @Override
        public void close() throws IOException {
            if (closed.compareAndSet(false, true)) {
                onClose.run();
            }
        }

        public IndexCommit getIndexCommit() {
            return indexCommit;
        }
    }

    public void onSettingsChanged() {
    }

    /**
     * Returns the timestamp of the last write in nanoseconds.
     * Note: this time might not be absolutely accurate since the {@link Operation#startTime()} is used which might be
     * slightly inaccurate.
     *
     * @see System#nanoTime()
     * @see Operation#startTime()
     */
    public long getLastWriteNanos() {
        return this.lastWriteNanos;
    }

    /**
     * Called for each new opened engine searcher to warm new segments
     *
     * @see EngineConfig#getWarmer()
     */
    public interface Warmer {
        /**
         * Called once a new Searcher is opened on the top-level searcher.
         */
        void warm(Engine.Searcher searcher);
    }

    /**
     * Request that this engine throttle incoming indexing requests to one thread.  Must be matched by a later call to {@link #deactivateThrottling()}.
     */
    public abstract void activateThrottling();

    /**
     * Reverses a previous {@link #activateThrottling} call.
     */
    public abstract void deactivateThrottling();

    /**
     * Marks operations in the translog as completed. This is used to restore the state of the local checkpoint tracker on primary
     * promotion.
     *
     * @throws IOException if an I/O exception occurred reading the translog
     */
    public abstract void restoreLocalCheckpointFromTranslog() throws IOException;

    /**
     * Fills up the local checkpoints history with no-ops until the local checkpoint
     * and the max seen sequence ID are identical.
     * @param primaryTerm the shards primary term this engine was created for
     * @return the number of no-ops added
     */
    public abstract int fillSeqNoGaps(long primaryTerm) throws IOException;

    /**
     * Performs recovery from the transaction log up to {@code recoverUpToSeqNo} (inclusive).
     * This operation will close the engine if the recovery fails.
     *
     * @param recoverUpToSeqNo the upper bound, inclusive, of sequence number to be recovered
     */
    public abstract Engine recoverFromTranslog(long recoverUpToSeqNo) throws IOException;

    /**
     * Do not replay translog operations, but make the engine be ready.
     */
    public abstract void skipTranslogRecovery();

    /**
     * Returns <code>true</code> iff this engine is currently recovering from translog.
     */
    public boolean isRecovering() {
        return false;
    }

    /**
     * Tries to prune buffered deletes from the version map.
     */
    public abstract void maybePruneDeletes();
}<|MERGE_RESOLUTION|>--- conflicted
+++ resolved
@@ -592,20 +592,6 @@
      */
     public abstract Closeable acquireRetentionLockForPeerRecovery();
 
-<<<<<<< HEAD
-    public abstract TranslogStats getTranslogStats();
-
-    /**
-     * Returns the last location that the translog of this engine has written into.
-     */
-    public abstract Translog.Location getTranslogLastWriteLocation();
-
-    /**
-     * Creates a new "translog" snapshot from Lucene for reading operations whose seqno in the requesting seqno range
-     */
-    public abstract Translog.Snapshot newLuceneChangesSnapshot(String source, MapperService mapperService,
-                                                               long minSeqNo, long maxSeqNo, boolean requiredFullRange) throws IOException;
-=======
     /**
      * Creates a new history snapshot from Lucene for reading operations whose seqno in the requesting seqno range (both inclusive)
      */
@@ -627,20 +613,13 @@
      * Checks if this engine has every operations since  {@code startingSeqNo}(inclusive) in its history (either Lucene or translog)
      */
     public abstract boolean hasCompleteOperationHistory(String source, MapperService mapperService, long startingSeqNo) throws IOException;
->>>>>>> b9c45ff1
-
-    /**
-     * Creates a new history snapshot for reading operations since the provided seqno.
-     * The returned snapshot can be retrieved from either Lucene index or translog files.
-     */
-    public abstract Translog.Snapshot readHistoryOperations(String source, MapperService mapperService, long startingSeqNo) throws IOException;
-
-    /**
-     * Returns the estimated number of history operations whose seq# at least the provided seq# in this engine.
-     */
-    public abstract int estimateNumberOfHistoryOperations(String source, MapperService mapperService, long startingSeqNo) throws IOException;
-
-    public abstract boolean hasCompleteOperationHistory(String source, MapperService mapperService, long startingSeqNo) throws IOException;
+
+    public abstract TranslogStats getTranslogStats();
+
+    /**
+     * Returns the last location that the translog of this engine has written into.
+     */
+    public abstract Translog.Location getTranslogLastWriteLocation();
 
     protected final void ensureOpen(Exception suppressed) {
         if (isClosed.get()) {
